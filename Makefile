--- conflicted
+++ resolved
@@ -84,30 +84,15 @@
 	cp -r $(vendor_prefix)/$(mockgen_package) $(gopath_prefix)/$(mockgen_package) && \
 	go install $(mockgen_package)
 
-<<<<<<< HEAD
-install-proto-bin: install-vendor
-	@echo Installing protobuf binaries
-	@echo Note: the protobuf compiler v3.0.0 can be downloaded from https://github.com/google/protobuf/releases or built from source at https://github.com/google/protobuf.
-	go install $(m3db_package)/$(vendor_prefix)/$(protoc_go_package)
-
-=======
->>>>>>> cbe05cca
 install-thrift-bin: install-vendor install-glide
 	@echo Installing thrift binaries
 	@echo Note: the thrift binary should be installed from https://github.com/apache/thrift at commit 9b954e6a469fef18682314458e6fc4af2dd84add.
 	go get $(thrift_gen_package) && cd $(GOPATH)/src/$(thrift_gen_package) && glide install
 	go install $(thrift_gen_package)/thrift/thrift-gen
 
-mock-gen: 
+mock-gen:
 	@echo Generating mocks
 	PACKAGE=$(m3db_package) $(auto_gen) $(mocks_output_dir) $(mocks_rules_dir)
-<<<<<<< HEAD
-
-proto-gen: install-proto-bin install-license-bin
-	@echo Generating protobuf files
-	PACKAGE=$(m3db_package) $(auto_gen) $(proto_output_dir) $(proto_rules_dir)
-=======
->>>>>>> cbe05cca
 
 thrift-gen: install-thrift-bin install-license-bin
 	@echo Generating thrift files
