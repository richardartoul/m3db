// Copyright (c) 2016 Uber Technologies, Inc.
//
// Permission is hereby granted, free of charge, to any person obtaining a copy
// of this software and associated documentation files (the "Software"), to deal
// in the Software without restriction, including without limitation the rights
// to use, copy, modify, merge, publish, distribute, sublicense, and/or sell
// copies of the Software, and to permit persons to whom the Software is
// furnished to do so, subject to the following conditions:
//
// The above copyright notice and this permission notice shall be included in
// all copies or substantial portions of the Software.
//
// THE SOFTWARE IS PROVIDED "AS IS", WITHOUT WARRANTY OF ANY KIND, EXPRESS OR
// IMPLIED, INCLUDING BUT NOT LIMITED TO THE WARRANTIES OF MERCHANTABILITY,
// FITNESS FOR A PARTICULAR PURPOSE AND NONINFRINGEMENT. IN NO EVENT SHALL THE
// AUTHORS OR COPYRIGHT HOLDERS BE LIABLE FOR ANY CLAIM, DAMAGES OR OTHER
// LIABILITY, WHETHER IN AN ACTION OF CONTRACT, TORT OR OTHERWISE, ARISING FROM,
// OUT OF OR IN CONNECTION WITH THE SOFTWARE OR THE USE OR OTHER DEALINGS IN
// THE SOFTWARE.

package fs

import (
	"bufio"
	"bytes"
	"errors"
	"io"
	"os"
	"time"

	"github.com/m3db/m3db/persist/encoding"
	"github.com/m3db/m3db/persist/encoding/msgpack"
	"github.com/m3db/m3db/persist/schema"
	"github.com/m3db/m3db/ts"
	"github.com/m3db/m3x/checked"
	"github.com/m3db/m3x/pool"
	"github.com/m3db/m3x/time"

	"github.com/m3db/m3db/digest"
)

var (
	// errSeekIDNotFound returned when ID cannot be found in the shard
	errSeekIDNotFound = errors.New("id not found in shard")
)

type seeker struct {
	filePathPrefix string
	start          time.Time
	blockSize      time.Duration

	infoFdWithDigest           digest.FdWithDigestReader
	indexFdWithDigest          digest.FdWithDigestReader
	dataReader                 *bufio.Reader
	digestFdWithDigestContents digest.FdWithDigestContentsReader
	expectedInfoDigest         uint32
	expectedIndexDigest        uint32

	keepIndexIDs  bool
	keepUnreadBuf bool

	unreadBuf []byte
	prologue  []byte
	entries   int
	dataFd    *os.File
<<<<<<< HEAD
	// NB(r): specifically use a non pointer type for
	// key and value in this map to avoid the GC scanning
	// this large map.
	indexMap  map[ts.Hash]indexMapEntry
	indexIDs  []ts.ID
=======
	decoder   encoding.Decoder
	indexMap  map[ts.Hash]schema.IndexEntry
>>>>>>> cbe05cca
	bytesPool pool.CheckedBytesPool
}

type indexMapEntry struct {
	size   int64
	offset int64
}

// NewSeeker returns a new seeker.
func NewSeeker(
	filePathPrefix string,
	bufferSize int,
	bytesPool pool.CheckedBytesPool,
	decodingOpts msgpack.DecodingOptions,
) FileSetSeeker {
	return newSeeker(seekerOpts{
		filePathPrefix: filePathPrefix,
		bufferSize:     bufferSize,
		bytesPool:      bytesPool,
		keepIndexIDs:   true,
		keepUnreadBuf:  false,
	})
}

type seekerOpts struct {
	filePathPrefix string
	bufferSize     int
	bytesPool      pool.CheckedBytesPool
	keepIndexIDs   bool
	keepUnreadBuf  bool
}

// fileSetSeeker adds package level access to further methods
// on the seeker for use by the seeker manager for efficient
// multi-seeker use.
type fileSetSeeker interface {
	FileSetSeeker

	// unreadBuffer returns the unread buffer
	unreadBuffer() []byte

	// setUnreadBuffer sets the unread buffer
	setUnreadBuffer(buf []byte)
}

func newSeeker(opts seekerOpts) fileSetSeeker {
	return &seeker{
		filePathPrefix:             opts.filePathPrefix,
		infoFdWithDigest:           digest.NewFdWithDigestReader(opts.bufferSize),
		indexFdWithDigest:          digest.NewFdWithDigestReader(opts.bufferSize),
		dataReader:                 bufio.NewReaderSize(nil, opts.bufferSize),
		digestFdWithDigestContents: digest.NewFdWithDigestContentsReader(opts.bufferSize),
		keepIndexIDs:               opts.keepIndexIDs,
		keepUnreadBuf:              opts.keepUnreadBuf,
		prologue:                   make([]byte, markerLen+idxLen),
<<<<<<< HEAD
		bytesPool:                  opts.bytesPool,
=======
		decoder:                    msgpack.NewDecoder(decodingOpts),
		bytesPool:                  bytesPool,
>>>>>>> cbe05cca
	}
}

func (s *seeker) IDs() []ts.ID {
<<<<<<< HEAD
	return s.indexIDs
=======
	fileIds := make([]ts.ID, 0, len(s.indexMap))
	for _, indexEntry := range s.indexMap {
		fileIds = append(fileIds, ts.BinaryID(checked.NewBytes(indexEntry.ID, nil)))
	}
	return fileIds
>>>>>>> cbe05cca
}

func (s *seeker) Open(namespace ts.ID, shard uint32, blockStart time.Time) error {
	shardDir := ShardDirPath(s.filePathPrefix, namespace, shard)
	var infoFd, indexFd, dataFd, digestFd *os.File
	if err := openFiles(os.Open, map[string]**os.File{
		filesetPathFromTime(shardDir, blockStart, infoFileSuffix):   &infoFd,
		filesetPathFromTime(shardDir, blockStart, indexFileSuffix):  &indexFd,
		filesetPathFromTime(shardDir, blockStart, dataFileSuffix):   &dataFd,
		filesetPathFromTime(shardDir, blockStart, digestFileSuffix): &digestFd,
	}); err != nil {
		return err
	}
	s.infoFdWithDigest.Reset(infoFd)
	s.indexFdWithDigest.Reset(indexFd)
	s.digestFdWithDigestContents.Reset(digestFd)
	if err := s.readDigest(); err != nil {
		// Try to close if failed to read
		s.Close()
		return err
	}
	infoStat, err := infoFd.Stat()
	if err != nil {
		s.Close()
		return err
	}
	indexStat, err := indexFd.Stat()
	if err != nil {
		s.Close()
		return err
	}
	if err := s.readInfo(int(infoStat.Size())); err != nil {
		s.Close()
		return err
	}
	if err := s.readIndex(int(indexStat.Size())); err != nil {
		s.Close()
		return err
	}

	s.dataFd = dataFd
	return nil
}

func (s *seeker) prepareUnreadBuf(size int) {
	if len(s.unreadBuf) < size {
		// NB(r): Make a little larger so unlikely to occur multiple times
		s.unreadBuf = make([]byte, int(1.5*float64(size)))
	}
}

func (s *seeker) unreadBuffer() []byte {
	return s.unreadBuf
}

func (s *seeker) setUnreadBuffer(buf []byte) {
	s.unreadBuf = buf
}

func (s *seeker) readDigest() error {
	var err error
	if s.expectedInfoDigest, err = s.digestFdWithDigestContents.ReadDigest(); err != nil {
		return err
	}
	if s.expectedIndexDigest, err = s.digestFdWithDigestContents.ReadDigest(); err != nil {
		return err
	}
	return nil
}

func (s *seeker) readInfo(size int) error {
	s.prepareUnreadBuf(size)
	n, err := s.infoFdWithDigest.ReadAllAndValidate(s.unreadBuf[:size], s.expectedInfoDigest)
	if err != nil {
		return err
	}
	s.decoder.Reset(s.unreadBuf[:n])
	info, err := s.decoder.DecodeIndexInfo()
	if err != nil {
		return err
	}
	s.start = xtime.FromNanoseconds(info.Start)
	s.blockSize = time.Duration(info.BlockSize)
	s.entries = int(info.Entries)
	return nil
}

func (s *seeker) readIndex(size int) error {
	s.prepareUnreadBuf(size)
	indexBytes := s.unreadBuf[:size]
	n, err := s.indexFdWithDigest.ReadAllAndValidate(indexBytes, s.expectedIndexDigest)
	if err != nil {
		return err
	}

<<<<<<< HEAD
	indexUnread := s.unreadBuf[:n][:]
	if s.indexMap == nil {
		s.indexMap = make(map[ts.Hash]indexMapEntry, s.entries)
	}

	protoBuf := proto.NewBuffer(nil)
	entry := &schema.IndexEntry{}

	// Read all entries of index
	for read := 0; read < s.entries; read++ {
		entry.Reset()

		size, consumed := proto.DecodeVarint(indexUnread)
		indexUnread = indexUnread[consumed:]
		if consumed < 1 {
			return errReadIndexEntryZeroSize
		}

		indexEntryData := indexUnread[:size]
		protoBuf.SetBuf(indexEntryData)
		if err := protoBuf.Unmarshal(entry); err != nil {
			return err
		}

		indexUnread = indexUnread[size:]
		s.indexMap[ts.HashFn(entry.Id)] = indexMapEntry{
			size:   entry.Size,
			offset: entry.Offset,
		}

		if s.keepIndexIDs {
			entryID := append([]byte(nil), entry.Id...)
			id := ts.BinaryID(checked.NewBytes(entryID, nil))
			s.indexIDs = append(s.indexIDs, id)
		}
	}

	if !s.keepUnreadBuf {
		// NB(r): Free the unread buffer as unless using this seeker
		// in the seeker manager we never use this buffer again
		s.unreadBuf = nil
=======
	s.decoder.Reset(s.unreadBuf[:n][:])
	s.indexMap = make(map[ts.Hash]schema.IndexEntry, s.entries)
	// Read all entries of index
	for read := 0; read < s.entries; read++ {
		entry, err := s.decoder.DecodeIndexEntry()
		if err != nil {
			return err
		}
		// NB(xichen): entry.ID remains valid until next time s.unreadBuf
		// is modified because we do not allocate new space for decoding
		// byte slices
		s.indexMap[ts.HashFn(entry.ID)] = entry
>>>>>>> cbe05cca
	}

	return nil
}

func (s *seeker) Seek(id ts.ID) (checked.Bytes, error) {
	entry, exists := s.indexMap[id.Hash()]
	if !exists {
		return nil, errSeekIDNotFound
	}

	_, err := s.dataFd.Seek(entry.offset, 0)
	if err != nil {
		return nil, err
	}
	s.dataReader.Reset(s.dataFd)

	n, err := s.dataReader.Read(s.prologue)
	if err != nil {
		return nil, err
	} else if n != cap(s.prologue) {
		return nil, errReadNotExpectedSize
	} else if !bytes.Equal(s.prologue[:markerLen], marker) {
		return nil, errReadMarkerNotFound
	}

	var data checked.Bytes
	if s.bytesPool != nil {
		data = s.bytesPool.Get(int(entry.size))
		data.IncRef()
		defer data.DecRef()
		data.Resize(int(entry.size))
	} else {
		data = checked.NewBytes(make([]byte, entry.size), nil)
		data.IncRef()
		defer data.DecRef()
	}

	n, err = s.dataReader.Read(data.Get())
	if err != nil {
		return nil, err
	}

	// In case the buffered reader only returns what's remaining in
	// the buffer, repeatedly read what's left in the underlying reader.
	for n < int(entry.size) {
		b := data.Get()[n:]
		remainder, err := s.dataReader.Read(b)

		if err == io.EOF {
			break
		} else if err != nil {
			return nil, err
		}
		n += remainder
	}

	if n != int(entry.size) {
		return nil, errReadNotExpectedSize
	}

	return data, nil
}

func (s *seeker) SeekOffset(id ts.ID) int {
	entry, exists := s.indexMap[id.Hash()]
	if !exists {
		return -1
	}
	return int(entry.offset)
}

func (s *seeker) Range() xtime.Range {
	return xtime.Range{Start: s.start, End: s.start.Add(s.blockSize)}
}

func (s *seeker) Entries() int {
	return s.entries
}

func (s *seeker) Close() error {
	// Prepare for reuse
	for key := range s.indexMap {
		delete(s.indexMap, key)
	}
	return closeAll(
		s.infoFdWithDigest,
		s.indexFdWithDigest,
	)
}<|MERGE_RESOLUTION|>--- conflicted
+++ resolved
@@ -30,7 +30,6 @@
 
 	"github.com/m3db/m3db/persist/encoding"
 	"github.com/m3db/m3db/persist/encoding/msgpack"
-	"github.com/m3db/m3db/persist/schema"
 	"github.com/m3db/m3db/ts"
 	"github.com/m3db/m3x/checked"
 	"github.com/m3db/m3x/pool"
@@ -63,16 +62,12 @@
 	prologue  []byte
 	entries   int
 	dataFd    *os.File
-<<<<<<< HEAD
 	// NB(r): specifically use a non pointer type for
 	// key and value in this map to avoid the GC scanning
 	// this large map.
 	indexMap  map[ts.Hash]indexMapEntry
 	indexIDs  []ts.ID
-=======
 	decoder   encoding.Decoder
-	indexMap  map[ts.Hash]schema.IndexEntry
->>>>>>> cbe05cca
 	bytesPool pool.CheckedBytesPool
 }
 
@@ -128,25 +123,13 @@
 		keepIndexIDs:               opts.keepIndexIDs,
 		keepUnreadBuf:              opts.keepUnreadBuf,
 		prologue:                   make([]byte, markerLen+idxLen),
-<<<<<<< HEAD
 		bytesPool:                  opts.bytesPool,
-=======
 		decoder:                    msgpack.NewDecoder(decodingOpts),
-		bytesPool:                  bytesPool,
->>>>>>> cbe05cca
 	}
 }
 
 func (s *seeker) IDs() []ts.ID {
-<<<<<<< HEAD
 	return s.indexIDs
-=======
-	fileIds := make([]ts.ID, 0, len(s.indexMap))
-	for _, indexEntry := range s.indexMap {
-		fileIds = append(fileIds, ts.BinaryID(checked.NewBytes(indexEntry.ID, nil)))
-	}
-	return fileIds
->>>>>>> cbe05cca
 }
 
 func (s *seeker) Open(namespace ts.ID, shard uint32, blockStart time.Time) error {
@@ -242,51 +225,8 @@
 		return err
 	}
 
-<<<<<<< HEAD
-	indexUnread := s.unreadBuf[:n][:]
-	if s.indexMap == nil {
-		s.indexMap = make(map[ts.Hash]indexMapEntry, s.entries)
-	}
-
-	protoBuf := proto.NewBuffer(nil)
-	entry := &schema.IndexEntry{}
-
-	// Read all entries of index
-	for read := 0; read < s.entries; read++ {
-		entry.Reset()
-
-		size, consumed := proto.DecodeVarint(indexUnread)
-		indexUnread = indexUnread[consumed:]
-		if consumed < 1 {
-			return errReadIndexEntryZeroSize
-		}
-
-		indexEntryData := indexUnread[:size]
-		protoBuf.SetBuf(indexEntryData)
-		if err := protoBuf.Unmarshal(entry); err != nil {
-			return err
-		}
-
-		indexUnread = indexUnread[size:]
-		s.indexMap[ts.HashFn(entry.Id)] = indexMapEntry{
-			size:   entry.Size,
-			offset: entry.Offset,
-		}
-
-		if s.keepIndexIDs {
-			entryID := append([]byte(nil), entry.Id...)
-			id := ts.BinaryID(checked.NewBytes(entryID, nil))
-			s.indexIDs = append(s.indexIDs, id)
-		}
-	}
-
-	if !s.keepUnreadBuf {
-		// NB(r): Free the unread buffer as unless using this seeker
-		// in the seeker manager we never use this buffer again
-		s.unreadBuf = nil
-=======
 	s.decoder.Reset(s.unreadBuf[:n][:])
-	s.indexMap = make(map[ts.Hash]schema.IndexEntry, s.entries)
+	s.indexMap = make(map[ts.Hash]indexMapEntry, s.entries)
 	// Read all entries of index
 	for read := 0; read < s.entries; read++ {
 		entry, err := s.decoder.DecodeIndexEntry()
@@ -296,8 +236,23 @@
 		// NB(xichen): entry.ID remains valid until next time s.unreadBuf
 		// is modified because we do not allocate new space for decoding
 		// byte slices
-		s.indexMap[ts.HashFn(entry.ID)] = entry
->>>>>>> cbe05cca
+		s.indexMap[ts.HashFn(entry.ID)] = indexMapEntry{
+			size:   entry.Size,
+			offset: entry.Offset,
+		}
+
+		if s.keepIndexIDs {
+			entryID := append([]byte(nil), entry.Id...)
+			id := ts.BinaryID(checked.NewBytes(entryID, nil))
+			s.indexIDs = append(s.indexIDs, id)
+		}
+	}
+
+	if !s.keepUnreadBuf {
+		// NB(r): Free the unread buffer and reset the decoder as unless
+		// using this seeker in the seeker manager we never use this buffer again
+		s.unreadBuf = nil
+		s.decoder = nil
 	}
 
 	return nil
