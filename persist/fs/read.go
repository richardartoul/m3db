--- conflicted
+++ resolved
@@ -82,11 +82,7 @@
 	entriesRead int
 	indexUnread []byte
 	prologue    []byte
-<<<<<<< HEAD
-	protoBuff   *proto.Buffer
-=======
 	protoBuf    *proto.Buffer
->>>>>>> f7d173ca
 	currEntry   schema.IndexEntry
 	digestBuf   digest.Buffer
 	bytesPool   pool.CheckedBytesPool
@@ -106,11 +102,7 @@
 		dataFdWithDigest:           digest.NewFdWithDigestReader(bufferSize),
 		digestFdWithDigestContents: digest.NewFdWithDigestContentsReader(bufferSize),
 		prologue:                   make([]byte, markerLen+idxLen),
-<<<<<<< HEAD
-		protoBuff:                  proto.NewBuffer(nil),
-=======
 		protoBuf:                   proto.NewBuffer(nil),
->>>>>>> f7d173ca
 		digestBuf:                  digest.NewBuffer(),
 		bytesPool:                  bytesPool,
 	}
@@ -239,13 +231,8 @@
 		return none, nil, errReadIndexEntryZeroSize
 	}
 	indexEntryData := r.indexUnread[:size]
-<<<<<<< HEAD
-	r.protoBuff.SetBuf(indexEntryData)
-	if err := r.protoBuff.Unmarshal(entry); err != nil {
-=======
 	r.protoBuf.SetBuf(indexEntryData)
 	if err := r.protoBuf.Unmarshal(entry); err != nil {
->>>>>>> f7d173ca
 		return none, nil, err
 	}
 	r.indexUnread = r.indexUnread[size:]
@@ -301,8 +288,8 @@
 		return none, 0, 0, errReadIndexEntryZeroSize
 	}
 	indexEntryData := r.indexUnread[:size]
-	r.protoBuff.SetBuf(indexEntryData)
-	if err := r.protoBuff.Unmarshal(entry); err != nil {
+	r.protoBuf.SetBuf(indexEntryData)
+	if err := r.protoBuf.Unmarshal(entry); err != nil {
 		return none, 0, 0, err
 	}
 	r.indexUnread = r.indexUnread[size:]
